// Rollup has gotten smarter and realizes that
// `{ env: { NODE_ENV: "development" } }` is a constant. It therefore inlines
// it, getting rid of our shim, and leaves no option to replace it for our
// users. Rollup cannot see through the __OPAQUE_TRUE__ however, so it can't
// inline the `process.env.NODE_ENV` shim.
const __OPAQUE_TRUE__ = Math.random() > -1;
const __OPAQUE_ENV__ = __OPAQUE_TRUE__ ? "development" : "production";
/**
 * Shim NODE_ENV in node's `process.env`. Our production build replaces
 * all usages making the shim eligible for DCE. Downstream source users can use
 * replacers or envifiers achieve the same.
 */
const process = { env: { NODE_ENV: __OPAQUE_ENV__ } };

function isTrue(got, fmt) {
    if (process.env.NODE_ENV !== "production") {
        if (got !== true) {
            const msg = fmt
                ? fmt(got)
                : `Assertion failed: value ${got} not true`;
            throw new Error(msg);
        }
    }
}
function isFalse(got, fmt) {
    if (process.env.NODE_ENV !== "production") {
        if (got !== false) {
            const msg = fmt
                ? fmt(got)
                : `Assertion failed: value ${got} not false`;
            throw new Error(msg);
        }
    }
}
function nonNull(got, fmt) {
    if (process.env.NODE_ENV !== "production") {
        if (typeof got === "undefined" || typeof got === "object" && !got) {
            const msg = fmt
                ? fmt(got)
                : `Assertion failed: value undefined or null`;
            throw new Error(msg);
        }
    }
}
function nonEmpty(got, fmt) {
    if (process.env.NODE_ENV !== "production") {
        if (!got.length) {
            const msg = fmt
                ? fmt(got)
                : `Assertion failed: string or array value empty`;
            throw new Error(msg);
        }
    }
}
function equal(got, expected, fmt) {
    if (process.env.NODE_ENV !== "production") {
        if (got !== expected) {
            const msg = fmt
                ? fmt(got, expected)
                : `Assertion failed: value ${got} not equal to ${expected}`;
            throw new Error(msg);
        }
    }
}
function oneOf(got, expected, fmt) {
    if (process.env.NODE_ENV !== "production") {
        if (!expected.includes(got)) {
            const msg = fmt
                ? fmt(got, expected)
                : `Assertion failed: value ${got} not in ${expected}`;
            throw new Error(msg);
        }
    }
}
function gt(got, low, fmt) {
    if (process.env.NODE_ENV !== "production") {
        if (got <= low) {
            const msg = fmt
                ? fmt(got, low)
                : `Assertion failed: value ${got} not GT than expected ${low}`;
            throw new Error(msg);
        }
    }
}
<<<<<<< HEAD
=======
function gte(got, low, fmt) {
    if (process.env.NODE_ENV !== "production") {
        if (got < low) {
            const msg = fmt
                ? fmt(got, low)
                : `Assertion failed: value ${got} not GTE than expected ${low}`;
            throw new Error(msg);
        }
    }
}
>>>>>>> a36710b4
function rangeInclusive(got, low, high, fmt) {
    if (process.env.NODE_ENV !== "production") {
        if (got < low || got > high) {
            const msg = fmt
                ? fmt(got, low, high)
                : `Assertion failed: value ${got} not in range [${low},${high}]`;
            throw new Error(msg);
        }
    }
}
function unreachable(got, fmt) {
    // "never" can not be eliminated, as its "return value" is actually captured
    // at the callsites for control-flow.
    const msg = fmt
        ? fmt(got)
        : `Assertion failed: this branch should be unreachable`;
    throw new Error(msg);
}

/**
 * Possible buffer targets to operate on.
 */
var BufferBits;
(function (BufferBits) {
    BufferBits[BufferBits["COLOR"] = 16384] = "COLOR";
    BufferBits[BufferBits["DEPTH"] = 256] = "DEPTH";
    BufferBits[BufferBits["STENCIL"] = 1024] = "STENCIL";
    BufferBits[BufferBits["COLOR_DEPTH"] = 16640] = "COLOR_DEPTH";
    BufferBits[BufferBits["COLOR_STENCIL"] = 17408] = "COLOR_STENCIL";
    BufferBits[BufferBits["DEPTH_STENCIL"] = 1280] = "DEPTH_STENCIL";
    BufferBits[BufferBits["COLOR_DEPTH_STENCIL"] = 17664] = "COLOR_DEPTH_STENCIL";
})(BufferBits || (BufferBits = {}));
/**
 * Possible buffer usage.
 */
var BufferUsage;
(function (BufferUsage) {
    BufferUsage[BufferUsage["STATIC_DRAW"] = 35044] = "STATIC_DRAW";
    BufferUsage[BufferUsage["DYNAMIC_DRAW"] = 35048] = "DYNAMIC_DRAW";
    BufferUsage[BufferUsage["STREAM_DRAW"] = 35040] = "STREAM_DRAW";
    BufferUsage[BufferUsage["STATIC_READ"] = 35045] = "STATIC_READ";
    BufferUsage[BufferUsage["DYNAMIC_READ"] = 35049] = "DYNAMIC_READ";
    BufferUsage[BufferUsage["STREAM_READ"] = 35041] = "STREAM_READ";
    BufferUsage[BufferUsage["STATIC_COPY"] = 35046] = "STATIC_COPY";
    BufferUsage[BufferUsage["DYNAMIC_COPY"] = 35050] = "DYNAMIC_COPY";
    BufferUsage[BufferUsage["STREAM_COPY"] = 35042] = "STREAM_COPY";
})(BufferUsage || (BufferUsage = {}));
/**
 * Drawing primitives.
 */
var Primitive;
(function (Primitive) {
    Primitive[Primitive["POINTS"] = 0] = "POINTS";
    Primitive[Primitive["LINES"] = 1] = "LINES";
    Primitive[Primitive["LINE_LOOP"] = 2] = "LINE_LOOP";
    Primitive[Primitive["LINE_STRIP"] = 3] = "LINE_STRIP";
    Primitive[Primitive["TRIANGLES"] = 4] = "TRIANGLES";
    Primitive[Primitive["TRIANGLE_STRIP"] = 5] = "TRIANGLE_STRIP";
    Primitive[Primitive["TRIANGLE_FAN"] = 6] = "TRIANGLE_FAN";
})(Primitive || (Primitive = {}));
/**
 * Possible data types.
 */
var DataType;
(function (DataType) {
    DataType[DataType["BYTE"] = 5120] = "BYTE";
    DataType[DataType["UNSIGNED_BYTE"] = 5121] = "UNSIGNED_BYTE";
    DataType[DataType["SHORT"] = 5122] = "SHORT";
    DataType[DataType["UNSIGNED_SHORT"] = 5123] = "UNSIGNED_SHORT";
    DataType[DataType["INT"] = 5124] = "INT";
    DataType[DataType["UNSIGNED_INT"] = 5125] = "UNSIGNED_INT";
    DataType[DataType["FLOAT"] = 5126] = "FLOAT";
    DataType[DataType["HALF_FLOAT"] = 5131] = "HALF_FLOAT";
    // TODO: support exotic formats
    // UNSIGNED_SHORT_4_4_4_4
    // UNSIGNED_SHORT_5_5_5_1
    // UNSIGNED_SHORT_5_6_5
    DataType[DataType["UNSIGNED_INT_24_8"] = 34042] = "UNSIGNED_INT_24_8";
    // UNSIGNED_INT_5_9_9_9_REV
    // UNSIGNED_INT_2_10_10_10_REV
    // UNSIGNED_INT_10F_11F_11F_REV
    DataType[DataType["FLOAT_32_UNSIGNED_INT_24_8_REV"] = 36269] = "FLOAT_32_UNSIGNED_INT_24_8_REV";
})(DataType || (DataType = {}));
var InternalFormat;
(function (InternalFormat) {
    // RED
    InternalFormat[InternalFormat["R8"] = 33321] = "R8";
    InternalFormat[InternalFormat["R8_SNORM"] = 36756] = "R8_SNORM";
    InternalFormat[InternalFormat["R8UI"] = 33330] = "R8UI";
    InternalFormat[InternalFormat["R8I"] = 33329] = "R8I";
    InternalFormat[InternalFormat["R16UI"] = 33332] = "R16UI";
    InternalFormat[InternalFormat["R16I"] = 33331] = "R16I";
    InternalFormat[InternalFormat["R32UI"] = 33334] = "R32UI";
    InternalFormat[InternalFormat["R32I"] = 33333] = "R32I";
    InternalFormat[InternalFormat["R16F"] = 33325] = "R16F";
    InternalFormat[InternalFormat["R32F"] = 33326] = "R32F";
    // RG
    InternalFormat[InternalFormat["RG8"] = 33323] = "RG8";
    InternalFormat[InternalFormat["RG8_SNORM"] = 36757] = "RG8_SNORM";
    InternalFormat[InternalFormat["RG8UI"] = 33336] = "RG8UI";
    InternalFormat[InternalFormat["RG8I"] = 33335] = "RG8I";
    InternalFormat[InternalFormat["RG16UI"] = 33338] = "RG16UI";
    InternalFormat[InternalFormat["RG16I"] = 33337] = "RG16I";
    InternalFormat[InternalFormat["RG32UI"] = 33340] = "RG32UI";
    InternalFormat[InternalFormat["RG32I"] = 33339] = "RG32I";
    InternalFormat[InternalFormat["RG16F"] = 33327] = "RG16F";
    InternalFormat[InternalFormat["RG32F"] = 33328] = "RG32F";
    // RGB
    InternalFormat[InternalFormat["RGB8"] = 32849] = "RGB8";
    InternalFormat[InternalFormat["RGB8_SNORM"] = 36758] = "RGB8_SNORM";
    InternalFormat[InternalFormat["RGB8UI"] = 36221] = "RGB8UI";
    InternalFormat[InternalFormat["RGB8I"] = 36239] = "RGB8I";
    InternalFormat[InternalFormat["RGB16UI"] = 36215] = "RGB16UI";
    InternalFormat[InternalFormat["RGB16I"] = 36233] = "RGB16I";
    InternalFormat[InternalFormat["RGB32UI"] = 36209] = "RGB32UI";
    InternalFormat[InternalFormat["RGB32I"] = 36227] = "RGB32I";
    InternalFormat[InternalFormat["RGB16F"] = 34843] = "RGB16F";
    InternalFormat[InternalFormat["RGB32F"] = 34837] = "RGB32F";
    // RGBA
    InternalFormat[InternalFormat["RGBA8"] = 32856] = "RGBA8";
    InternalFormat[InternalFormat["RGBA8_SNORM"] = 36759] = "RGBA8_SNORM";
    InternalFormat[InternalFormat["RGBA8UI"] = 36220] = "RGBA8UI";
    InternalFormat[InternalFormat["RGBA8I"] = 36238] = "RGBA8I";
    InternalFormat[InternalFormat["RGBA16UI"] = 36214] = "RGBA16UI";
    InternalFormat[InternalFormat["RGBA16I"] = 36232] = "RGBA16I";
    InternalFormat[InternalFormat["RGBA32UI"] = 36208] = "RGBA32UI";
    InternalFormat[InternalFormat["RGBA32I"] = 36226] = "RGBA32I";
    InternalFormat[InternalFormat["RGBA16F"] = 34842] = "RGBA16F";
    InternalFormat[InternalFormat["RGBA32F"] = 34836] = "RGBA32F";
    // TODO: support exotic formats
    // DEPTH
    InternalFormat[InternalFormat["DEPTH_COMPONENT16"] = 33189] = "DEPTH_COMPONENT16";
    InternalFormat[InternalFormat["DEPTH_COMPONENT24"] = 33190] = "DEPTH_COMPONENT24";
    InternalFormat[InternalFormat["DEPTH_COMPONENT32F"] = 36012] = "DEPTH_COMPONENT32F";
    // DEPTH STENCIL
    InternalFormat[InternalFormat["DEPTH24_STENCIL8"] = 35056] = "DEPTH24_STENCIL8";
    InternalFormat[InternalFormat["DEPTH32F_STENCIL8"] = 36013] = "DEPTH32F_STENCIL8";
    // ~LUMINANCE ALPHA
    // LUMINANCE_ALPHA
    // LUMINANCE
    // ALPHA
})(InternalFormat || (InternalFormat = {}));
var Format;
(function (Format) {
    Format[Format["RED"] = 6403] = "RED";
    Format[Format["RG"] = 33319] = "RG";
    Format[Format["RGB"] = 6407] = "RGB";
    Format[Format["RGBA"] = 6408] = "RGBA";
    Format[Format["RED_INTEGER"] = 36244] = "RED_INTEGER";
    Format[Format["RG_INTEGER"] = 33320] = "RG_INTEGER";
    Format[Format["RGB_INTEGER"] = 36248] = "RGB_INTEGER";
    Format[Format["RGBA_INTEGER"] = 36249] = "RGBA_INTEGER";
    // TODO: support exotic formats
    Format[Format["DEPTH_COMPONENT"] = 6402] = "DEPTH_COMPONENT";
    Format[Format["DEPTH_STENCIL"] = 34041] = "DEPTH_STENCIL";
    // LUMINANCE_ALPHA
    // LUMINANCE
    // ALPHA
})(Format || (Format = {}));
var Filter;
(function (Filter) {
    Filter[Filter["NEAREST"] = 9728] = "NEAREST";
    Filter[Filter["LINEAR"] = 9729] = "LINEAR";
    Filter[Filter["NEAREST_MIPMAP_NEAREST"] = 9984] = "NEAREST_MIPMAP_NEAREST";
    Filter[Filter["LINEAR_MIPMAP_NEAREST"] = 9985] = "LINEAR_MIPMAP_NEAREST";
    Filter[Filter["NEAREST_MIPMAP_LINEAR"] = 9986] = "NEAREST_MIPMAP_LINEAR";
    Filter[Filter["LINEAR_MIPMAP_LINEAR"] = 9987] = "LINEAR_MIPMAP_LINEAR";
})(Filter || (Filter = {}));
var Wrap;
(function (Wrap) {
    Wrap[Wrap["CLAMP_TO_EDGE"] = 33071] = "CLAMP_TO_EDGE";
    Wrap[Wrap["REPEAT"] = 10497] = "REPEAT";
    Wrap[Wrap["MIRRORED_REPEAT"] = 33648] = "MIRRORED_REPEAT";
})(Wrap || (Wrap = {}));
/**
 * Possible data types.
 */
var UniformType;
(function (UniformType) {
    UniformType[UniformType["FLOAT"] = 5126] = "FLOAT";
    UniformType[UniformType["FLOAT_VEC2"] = 35664] = "FLOAT_VEC2";
    UniformType[UniformType["FLOAT_VEC3"] = 35665] = "FLOAT_VEC3";
    UniformType[UniformType["FLOAT_VEC4"] = 35666] = "FLOAT_VEC4";
    UniformType[UniformType["INT"] = 5124] = "INT";
    UniformType[UniformType["INT_VEC2"] = 35667] = "INT_VEC2";
    UniformType[UniformType["INT_VEC3"] = 35668] = "INT_VEC3";
    UniformType[UniformType["INT_VEC4"] = 35669] = "INT_VEC4";
    UniformType[UniformType["UNSIGNED_INT"] = 5125] = "UNSIGNED_INT";
    UniformType[UniformType["UNSIGNED_INT_VEC2"] = 36294] = "UNSIGNED_INT_VEC2";
    UniformType[UniformType["UNSIGNED_INT_VEC3"] = 36295] = "UNSIGNED_INT_VEC3";
    UniformType[UniformType["UNSIGNED_INT_VEC4"] = 36296] = "UNSIGNED_INT_VEC4";
    UniformType[UniformType["FLOAT_MAT2"] = 35674] = "FLOAT_MAT2";
    UniformType[UniformType["FLOAT_MAT3"] = 35675] = "FLOAT_MAT3";
    UniformType[UniformType["FLOAT_MAT4"] = 35676] = "FLOAT_MAT4";
    UniformType[UniformType["SAMPLER_2D"] = 35678] = "SAMPLER_2D";
    UniformType[UniformType["SAMPLER_CUBE"] = 35680] = "SAMPLER_CUBE";
    // TODO: support exotic types
    // BOOL
})(UniformType || (UniformType = {}));
function sizeOf(type) {
    switch (type) {
        case DataType.BYTE:
        case DataType.UNSIGNED_BYTE:
            return 1;
        case DataType.SHORT:
        case DataType.UNSIGNED_SHORT:
        case DataType.HALF_FLOAT:
            return 2;
        case DataType.INT:
        case DataType.UNSIGNED_INT:
        case DataType.UNSIGNED_INT_24_8:
        case DataType.FLOAT:
            return 4;
        case DataType.FLOAT_32_UNSIGNED_INT_24_8_REV:
            return 8;
        default: return unreachable(type);
    }
}

const INT_PATTERN = /^0|[1-9]\d*$/;
const UNKNOWN_ATTRIB_LOCATION = -1;
/**
 * Tracks binding of `Command`s for each `Device`. Each `Device` must have at
 * most one `Command` bound at any time. Nested command binding is not supported
 * even though it is not prohibited by the shape of the API:
 *
 * // This produces a runtime error
 * dev.target((rt) => {
 *     rt.batch(cmd, (draw) => {
 *         rt.draw(cmd, attrs, props);
 *     });
 * });
 *
 * WeakSet is used instead of `private static` variables, as there can be
 * multiple `Device`s owning the commands.
 */
const COMMAND_BINDINGS = new WeakSet();
var DepthFunc;
(function (DepthFunc) {
    DepthFunc[DepthFunc["ALWAYS"] = 519] = "ALWAYS";
    DepthFunc[DepthFunc["NEVER"] = 512] = "NEVER";
    DepthFunc[DepthFunc["EQUAL"] = 514] = "EQUAL";
    DepthFunc[DepthFunc["NOTEQUAL"] = 517] = "NOTEQUAL";
    DepthFunc[DepthFunc["LESS"] = 513] = "LESS";
    DepthFunc[DepthFunc["LEQUAL"] = 515] = "LEQUAL";
    DepthFunc[DepthFunc["GREATER"] = 516] = "GREATER";
    DepthFunc[DepthFunc["GEQUAL"] = 518] = "GEQUAL";
})(DepthFunc || (DepthFunc = {}));
var StencilFunc;
(function (StencilFunc) {
    StencilFunc[StencilFunc["ALWAYS"] = 519] = "ALWAYS";
    StencilFunc[StencilFunc["NEVER"] = 512] = "NEVER";
    StencilFunc[StencilFunc["EQUAL"] = 514] = "EQUAL";
    StencilFunc[StencilFunc["NOTEQUAL"] = 517] = "NOTEQUAL";
    StencilFunc[StencilFunc["LESS"] = 513] = "LESS";
    StencilFunc[StencilFunc["LEQUAL"] = 515] = "LEQUAL";
    StencilFunc[StencilFunc["GREATER"] = 516] = "GREATER";
    StencilFunc[StencilFunc["GEQUAL"] = 518] = "GEQUAL";
})(StencilFunc || (StencilFunc = {}));
var StencilOp;
(function (StencilOp) {
    StencilOp[StencilOp["KEEP"] = 7680] = "KEEP";
    StencilOp[StencilOp["ZERO"] = 0] = "ZERO";
    StencilOp[StencilOp["REPLACE"] = 7681] = "REPLACE";
    StencilOp[StencilOp["INCR"] = 7682] = "INCR";
    StencilOp[StencilOp["INCR_WRAP"] = 34055] = "INCR_WRAP";
    StencilOp[StencilOp["DECR"] = 7683] = "DECR";
    StencilOp[StencilOp["DECR_WRAP"] = 34056] = "DECR_WRAP";
    StencilOp[StencilOp["INVERT"] = 5386] = "INVERT";
})(StencilOp || (StencilOp = {}));
var BlendFunc;
(function (BlendFunc) {
    BlendFunc[BlendFunc["ZERO"] = 0] = "ZERO";
    BlendFunc[BlendFunc["ONE"] = 1] = "ONE";
    BlendFunc[BlendFunc["SRC_COLOR"] = 768] = "SRC_COLOR";
    BlendFunc[BlendFunc["SRC_ALPHA"] = 770] = "SRC_ALPHA";
    BlendFunc[BlendFunc["ONE_MINUS_SRC_COLOR"] = 769] = "ONE_MINUS_SRC_COLOR";
    BlendFunc[BlendFunc["ONE_MINUS_SRC_ALPHA"] = 771] = "ONE_MINUS_SRC_ALPHA";
    BlendFunc[BlendFunc["DST_COLOR"] = 774] = "DST_COLOR";
    BlendFunc[BlendFunc["DST_ALPHA"] = 772] = "DST_ALPHA";
    BlendFunc[BlendFunc["ONE_MINUS_DST_COLOR"] = 775] = "ONE_MINUS_DST_COLOR";
    BlendFunc[BlendFunc["ONE_MINUS_DST_ALPHA"] = 773] = "ONE_MINUS_DST_ALPHA";
    BlendFunc[BlendFunc["CONSTANT_COLOR"] = 32769] = "CONSTANT_COLOR";
    BlendFunc[BlendFunc["CONSTANT_ALPHA"] = 32771] = "CONSTANT_ALPHA";
    BlendFunc[BlendFunc["ONE_MINUS_CONSTANT_COLOR"] = 32770] = "ONE_MINUS_CONSTANT_COLOR";
    BlendFunc[BlendFunc["ONE_MINUS_CONSTANT_ALPHA"] = 32772] = "ONE_MINUS_CONSTANT_ALPHA";
})(BlendFunc || (BlendFunc = {}));
var BlendEquation;
(function (BlendEquation) {
    BlendEquation[BlendEquation["FUNC_ADD"] = 32774] = "FUNC_ADD";
    BlendEquation[BlendEquation["FUNC_SUBTRACT"] = 32778] = "FUNC_SUBTRACT";
    BlendEquation[BlendEquation["FUNC_REVERSE_SUBTRACT"] = 32779] = "FUNC_REVERSE_SUBTRACT";
    BlendEquation[BlendEquation["MIN"] = 32775] = "MIN";
    BlendEquation[BlendEquation["MAX"] = 32776] = "MAX";
})(BlendEquation || (BlendEquation = {}));
class Command {
    constructor(dev, vsSource, fsSource, textures, uniforms, depthDescr, stencilDescr, blendDescr) {
        this.dev = dev;
        this.vsSource = vsSource;
        this.fsSource = fsSource;
        this.textures = textures;
        this.uniforms = uniforms;
        this.depthTestDescr = depthDescr || null;
        this.stencilTestDescr = stencilDescr || null;
        this.blendDescr = blendDescr || null;
        this.glProgram = null;
        this.init();
    }
    static create(dev, vert, frag, { textures = {}, uniforms = {}, depth, stencil, blend, } = {}) {
        nonNull(vert, fmtParamNonNull("vert"));
        nonNull(frag, fmtParamNonNull("frag"));
        const depthDescr = parseDepth(depth);
        const stencilDescr = parseStencil(stencil);
        const blendDescr = parseBlend(blend);
        return new Command(dev, vert, frag, textures, uniforms, depthDescr, stencilDescr, blendDescr);
    }
    /**
     * Reinitialize invalid buffer, eg. after context is lost.
     */
    restore() {
        const { dev: { _gl }, glProgram } = this;
        if (!_gl.isProgram(glProgram)) {
            this.init();
        }
    }
    /**
     * Transforms names found in the attributes object to numbers representing
     * actual attribute locations for the program in this command.
     */
    locate(attributes) {
        const { dev: { _gl }, glProgram } = this;
        return Object.entries(attributes)
            .reduce((accum, [identifier, definition]) => {
            if (INT_PATTERN.test(identifier)) {
                accum[identifier] = definition;
            }
            else {
                const location = _gl.getAttribLocation(glProgram, identifier);
                if (location === UNKNOWN_ATTRIB_LOCATION) {
                    throw new Error(`No location for attrib: ${identifier}`);
                }
                accum[location] = definition;
            }
            return accum;
        }, {});
    }
    init() {
        const { dev, dev: { _gl: gl }, vsSource, fsSource, textures, uniforms, } = this;
        // We would overwrite the currently bound program unless we checked
        if (COMMAND_BINDINGS.has(dev)) {
            throw new Error("A command for this device is already bound");
        }
        const vs = createShader(gl, gl.VERTEX_SHADER, vsSource);
        const fs = createShader(gl, gl.FRAGMENT_SHADER, fsSource);
        const prog = createProgram(gl, vs, fs);
        gl.deleteShader(vs);
        gl.deleteShader(fs);
        // Validation time! (only for nonproduction envs)
        if (process.env.NODE_ENV !== "production") {
            if (!prog) {
                // ctx loss or not, we can panic all we want in nonprod env!
                throw new Error("Program was not compiled, possible reason: context loss");
            }
            validateUniformDeclarations(gl, prog, uniforms, textures);
        }
        gl.useProgram(prog);
        // Texture declarations are evaluated in two phases:
        // 1) Sampler location offsets are sent to the shader eagerly. This is
        //    ok because even if the textures themselves can change (function
        //    accessors), their offsets stay the same
        // 2) Textures provided by the accessor are activated and bound to their
        //    locations at draw time
        // Note: Object.entries() provides values in a nondeterministic order,
        // but we store the descriptors in an array, remembering the order.
        const textureAccessors = [];
        Object.entries(textures).forEach(([ident, t], i) => {
            const loc = gl.getUniformLocation(prog, ident);
            if (!loc) {
                throw new Error(`No location for sampler: ${ident}`);
            }
            gl.uniform1i(loc, i);
            textureAccessors.push(t);
        });
        // Some uniform declarations can be evaluated right away, so do it at
        // init-time. Create a descriptor for the rest that is evaluated at
        // render-time.
        const uniformDescrs = [];
        Object.entries(uniforms).forEach(([ident, u]) => {
            const loc = gl.getUniformLocation(prog, ident);
            if (!loc) {
                throw new Error(`No location for uniform: ${ident}`);
            }
            if (typeof u.value !== "function") {
                // Eagerly send everything we can process now to GPU
                switch (u.type) {
                    case "1f":
                        gl.uniform1f(loc, u.value);
                        break;
                    case "1fv":
                        gl.uniform1fv(loc, u.value);
                        break;
                    case "1i":
                        gl.uniform1i(loc, u.value);
                        break;
                    case "1iv":
                        gl.uniform1iv(loc, u.value);
                        break;
                    case "1ui":
                        gl.uniform1ui(loc, u.value);
                        break;
                    case "1uiv":
                        gl.uniform1uiv(loc, u.value);
                        break;
                    case "2f": {
                        const [x, y] = u.value;
                        gl.uniform2f(loc, x, y);
                        break;
                    }
                    case "2fv":
                        gl.uniform2fv(loc, u.value);
                        break;
                    case "2i": {
                        const [x, y] = u.value;
                        gl.uniform2i(loc, x, y);
                        break;
                    }
                    case "2iv":
                        gl.uniform2iv(loc, u.value);
                        break;
                    case "2ui": {
                        const [x, y] = u.value;
                        gl.uniform2ui(loc, x, y);
                        break;
                    }
                    case "2uiv":
                        gl.uniform2uiv(loc, u.value);
                        break;
                    case "3f": {
                        const [x, y, z] = u.value;
                        gl.uniform3f(loc, x, y, z);
                        break;
                    }
                    case "3fv":
                        gl.uniform3fv(loc, u.value);
                        break;
                    case "3i": {
                        const [x, y, z] = u.value;
                        gl.uniform3i(loc, x, y, z);
                        break;
                    }
                    case "3iv":
                        gl.uniform3iv(loc, u.value);
                        break;
                    case "3ui": {
                        const [x, y, z] = u.value;
                        gl.uniform3ui(loc, x, y, z);
                        break;
                    }
                    case "3uiv":
                        gl.uniform3uiv(loc, u.value);
                        break;
                    case "4f": {
                        const [x, y, z, w] = u.value;
                        gl.uniform4f(loc, x, y, z, w);
                        break;
                    }
                    case "4fv":
                        gl.uniform4fv(loc, u.value);
                        break;
                    case "4i": {
                        const [x, y, z, w] = u.value;
                        gl.uniform4i(loc, x, y, z, w);
                        break;
                    }
                    case "4iv":
                        gl.uniform4iv(loc, u.value);
                        break;
                    case "4ui": {
                        const [x, y, z, w] = u.value;
                        gl.uniform4ui(loc, x, y, z, w);
                        break;
                    }
                    case "4uiv":
                        gl.uniform4uiv(loc, u.value);
                        break;
                    case "matrix2fv":
                        gl.uniformMatrix2fv(loc, false, u.value);
                        break;
                    case "matrix3fv":
                        gl.uniformMatrix3fv(loc, false, u.value);
                        break;
                    case "matrix4fv":
                        gl.uniformMatrix4fv(loc, false, u.value);
                        break;
                    default: unreachable(u);
                }
            }
            else {
                // Store a descriptor for lazy values for later use
                uniformDescrs.push(new UniformDescriptor(ident, loc, u));
            }
        });
        gl.useProgram(null);
        this.glProgram = prog;
        this.textureAccessors = textureAccessors;
        this.uniformDescrs = uniformDescrs;
    }
}
class DepthTestDescriptor {
    constructor(func, mask, rangeStart, rangeEnd) {
        this.func = func;
        this.mask = mask;
        this.rangeStart = rangeStart;
        this.rangeEnd = rangeEnd;
    }
}
class StencilTestDescriptor {
    constructor(fFn, bFn, fFnRef, bFnRef, fFnMask, bFnMask, fMask, bMask, fOpFail, bOpFail, fOpZFail, bOpZFail, fOpZPass, bOpZPass) {
        this.fFn = fFn;
        this.bFn = bFn;
        this.fFnRef = fFnRef;
        this.bFnRef = bFnRef;
        this.fFnMask = fFnMask;
        this.bFnMask = bFnMask;
        this.fMask = fMask;
        this.bMask = bMask;
        this.fOpFail = fOpFail;
        this.bOpFail = bOpFail;
        this.fOpZFail = fOpZFail;
        this.bOpZFail = bOpZFail;
        this.fOpZPass = fOpZPass;
        this.bOpZPass = bOpZPass;
    }
}
class BlendDescriptor {
    constructor(srcRGB, srcAlpha, dstRGB, dstAlpha, eqnRGB, eqnAlpha, color) {
        this.srcRGB = srcRGB;
        this.srcAlpha = srcAlpha;
        this.dstRGB = dstRGB;
        this.dstAlpha = dstAlpha;
        this.eqnRGB = eqnRGB;
        this.eqnAlpha = eqnAlpha;
        this.color = color;
    }
}
class UniformDescriptor {
    constructor(identifier, location, definition) {
        this.identifier = identifier;
        this.location = location;
        this.definition = definition;
    }
}
function parseDepth(depth) {
    if (!depth) {
        return undefined;
    }
    nonNull(depth.func, fmtParamNonNull("depth.func"));
    return new DepthTestDescriptor(depth.func || DepthFunc.LESS, typeof depth.mask === "boolean" ? depth.mask : true, depth.range ? depth.range[0] : 0, depth.range ? depth.range[1] : 1);
}
function parseStencil(stencil) {
    if (!stencil) {
        return undefined;
    }
    nonNull(stencil.func, fmtParamNonNull("stencil.func"));
    // TODO: complete stencil validation... validation framework?
    return new StencilTestDescriptor(typeof stencil.func.func === "object"
        ? stencil.func.func.front
        : stencil.func.func, typeof stencil.func.func === "object"
        ? stencil.func.func.back
        : stencil.func.func, typeof stencil.func.ref !== "undefined"
        ? typeof stencil.func.ref === "object"
            ? stencil.func.ref.front
            : stencil.func.ref
        : 1, typeof stencil.func.ref !== "undefined"
        ? typeof stencil.func.ref === "object"
            ? stencil.func.ref.back
            : stencil.func.ref
        : 1, typeof stencil.func.mask !== "undefined"
        ? typeof stencil.func.mask === "object"
            ? stencil.func.mask.front
            : stencil.func.mask
        : 0xFF, typeof stencil.func.mask !== "undefined"
        ? typeof stencil.func.mask === "object"
            ? stencil.func.mask.back
            : stencil.func.mask
        : 0xFF, typeof stencil.mask !== "undefined"
        ? typeof stencil.mask === "object"
            ? stencil.mask.front
            : stencil.mask
        : 0xFF, typeof stencil.mask !== "undefined"
        ? typeof stencil.mask === "object"
            ? stencil.mask.back
            : stencil.mask
        : 0xFF, stencil.op
        ? typeof stencil.op.fail === "object"
            ? stencil.op.fail.front
            : stencil.op.fail
        : StencilOp.KEEP, stencil.op
        ? typeof stencil.op.fail === "object"
            ? stencil.op.fail.back
            : stencil.op.fail
        : StencilOp.KEEP, stencil.op
        ? typeof stencil.op.zfail === "object"
            ? stencil.op.zfail.front
            : stencil.op.zfail
        : StencilOp.KEEP, stencil.op
        ? typeof stencil.op.zfail === "object"
            ? stencil.op.zfail.back
            : stencil.op.zfail
        : StencilOp.KEEP, stencil.op
        ? typeof stencil.op.zpass === "object"
            ? stencil.op.zpass.front
            : stencil.op.zpass
        : StencilOp.KEEP, stencil.op
        ? typeof stencil.op.zpass === "object"
            ? stencil.op.zpass.back
            : stencil.op.zpass
        : StencilOp.KEEP);
}
function parseBlend(blend) {
    if (!blend) {
        return undefined;
    }
    nonNull(blend.func, fmtParamNonNull("blend.func"));
    nonNull(blend.func.src, fmtParamNonNull("blend.func.src"));
    nonNull(blend.func.dst, fmtParamNonNull("blend.func.dst"));
    if (typeof blend.func.src === "object") {
        nonNull(blend.func.src.rgb, fmtParamNonNull("blend.func.src.rgb"));
        nonNull(blend.func.src.alpha, fmtParamNonNull("blend.func.src.alpha"));
    }
    if (typeof blend.func.dst === "object") {
        nonNull(blend.func.dst.rgb, fmtParamNonNull("blend.func.dst.rgb"));
        nonNull(blend.func.dst.alpha, fmtParamNonNull("blend.func.dst.alpha"));
    }
    return new BlendDescriptor(typeof blend.func.src === "object"
        ? blend.func.src.rgb
        : blend.func.src, typeof blend.func.src === "object"
        ? blend.func.src.alpha
        : blend.func.src, typeof blend.func.dst === "object"
        ? blend.func.dst.rgb
        : blend.func.dst, typeof blend.func.dst === "object"
        ? blend.func.dst.alpha
        : blend.func.dst, blend.equation
        ? typeof blend.equation === "object"
            ? blend.equation.rgb
            : blend.equation
        : BlendEquation.FUNC_ADD, blend.equation
        ? typeof blend.equation === "object"
            ? blend.equation.alpha
            : blend.equation
        : BlendEquation.FUNC_ADD, blend.color);
}
function createProgram(gl, vertex, fragment) {
    const program = gl.createProgram();
    gl.attachShader(program, vertex);
    gl.attachShader(program, fragment);
    gl.linkProgram(program);
    const linked = gl.getProgramParameter(program, gl.LINK_STATUS);
    if (gl.isContextLost() || linked) {
        return program;
    }
    const msg = gl.getProgramInfoLog(program);
    gl.deleteProgram(program);
    throw new Error(`Could not link shader program: ${msg}`);
}
function createShader(gl, type, source) {
    const shader = gl.createShader(type);
    gl.shaderSource(shader, source);
    gl.compileShader(shader);
    const compiled = gl.getShaderParameter(shader, gl.COMPILE_STATUS);
    if (gl.isContextLost() || compiled) {
        return shader;
    }
    const msg = gl.getShaderInfoLog(shader);
    gl.deleteShader(shader);
    const prettySource = source
        .split("\n")
        .map((l, i) => `${i + 1}: ${l}`)
        .join("\n");
    throw new Error(`Could not compile shader:\n${msg}\n${prettySource}`);
}
/**
 * Check whether the uniforms declared in shaders and command strictly match.
 * There may be no missing or redundant uniforms on either side and types of
 * provided uniforms must match exactly
 */
function validateUniformDeclarations(gl, prog, uniforms, textures) {
    const nUniforms = gl.getProgramParameter(prog, gl.ACTIVE_UNIFORMS);
    const progUniforms = new Map();
    // Note: gl.getUniformLocation accepts a shorthand for uniform names of
    // basic type arrays (trailing "[0]" can be omitted). Because
    // gl.getActiveUniforms always gives us the full name, we need to widen
    // our mathing to accept the shorthands and pair them with the introspected
    // WebGLActiveInfos
    // https://developer.mozilla.org/en-US/docs/Web/API/WebGLRenderingContext/getUniformLocation
    const shorthands = new Map();
    for (let i = 0; i < nUniforms; ++i) {
        const info = gl.getActiveUniform(prog, i);
        progUniforms.set(info.name, info);
        if (info.name.endsWith("[0]")) {
            const shorthand = info.name.substring(0, info.name.length - 3);
            shorthands.set(shorthand, info.name);
        }
    }
    // The "list" of uniforms left to check from the program's perspective
    const toCheck = new Set(progUniforms.keys());
    Object.entries(uniforms).map(([name, tyObj]) => {
        const type = tyObj.type;
        // TODO: should we assert array uniforms if we discover it in their names?
        const shorthand = shorthands.has(name) && shorthands.get(name);
        const progUniform = progUniforms.has(name)
            ? progUniforms.get(name)
            : shorthand && progUniforms.has(shorthand)
                ? progUniforms.get(shorthands.get(name))
                : null;
        if (progUniform) {
            validateUniformDeclaration(gl, progUniform, type);
        }
        else {
            throw new Error(`Redundant uniform [name = ${name}, type = ${type}]`);
        }
        if (shorthand) {
            toCheck.delete(shorthand);
        }
        else {
            toCheck.delete(name);
        }
    });
    Object.keys(textures).map((name) => {
        if (progUniforms.has(name)) {
            const progUniform = progUniforms.get(name);
            validateUniformDeclaration(gl, progUniform, "1i");
        }
        else {
            throw new Error(`Redundant texture [name = ${name}]`);
        }
        toCheck.delete(name);
    });
    if (toCheck.size) {
        const names = [...toCheck].join(", ");
        throw new Error(`Missing uniforms: ${names}`);
    }
}
function validateUniformDeclaration(gl, info, type) {
    switch (type) {
        case "1f":
            equal(info.type, gl.FLOAT, fmtTyMismatch(info.name));
            equal(info.size, 1);
            break;
        case "1fv":
            equal(info.type, gl.FLOAT, fmtTyMismatch(info.name));
            break;
        case "1i":
            oneOf(info.type, [
                gl.INT,
                gl.SAMPLER_2D,
            ], fmtTyMismatch(info.name));
            equal(info.size, 1);
            break;
        case "1iv":
            equal(info.type, gl.INT, fmtTyMismatch(info.name));
            break;
        case "1ui":
            equal(info.type, gl.UNSIGNED_INT, fmtTyMismatch(info.name));
            equal(info.size, 1);
            break;
        case "1uiv":
            equal(info.type, gl.UNSIGNED_INT, fmtTyMismatch(info.name));
            break;
        case "2f":
            equal(info.type, gl.FLOAT_VEC2, fmtTyMismatch(info.name));
            equal(info.size, 1);
            break;
        case "2fv":
            equal(info.type, gl.FLOAT_VEC2, fmtTyMismatch(info.name));
            break;
        case "2i":
            equal(info.type, gl.INT_VEC2, fmtTyMismatch(info.name));
            equal(info.size, 1);
            break;
        case "2iv":
            equal(info.type, gl.INT_VEC2, fmtTyMismatch(info.name));
            break;
        case "2ui":
            equal(info.type, gl.UNSIGNED_INT_VEC2, fmtTyMismatch(info.name));
            equal(info.size, 1);
            break;
        case "2uiv":
            equal(info.type, gl.UNSIGNED_INT_VEC2, fmtTyMismatch(info.name));
            break;
        case "3f":
            equal(info.type, gl.FLOAT_VEC3, fmtTyMismatch(info.name));
            equal(info.size, 1);
            break;
        case "3fv":
            equal(info.type, gl.FLOAT_VEC3, fmtTyMismatch(info.name));
            break;
        case "3i":
            equal(info.type, gl.INT_VEC3, fmtTyMismatch(info.name));
            equal(info.size, 1);
            break;
        case "3iv":
            equal(info.type, gl.INT_VEC3, fmtTyMismatch(info.name));
            break;
        case "3ui":
            equal(info.type, gl.UNSIGNED_INT_VEC3, fmtTyMismatch(info.name));
            equal(info.size, 1);
            break;
        case "3uiv":
            equal(info.type, gl.UNSIGNED_INT_VEC3, fmtTyMismatch(info.name));
            break;
        case "4f":
            equal(info.type, gl.FLOAT_VEC4, fmtTyMismatch(info.name));
            equal(info.size, 1);
            break;
        case "4fv":
            equal(info.type, gl.FLOAT_VEC4, fmtTyMismatch(info.name));
            break;
        case "4i":
            equal(info.type, gl.INT_VEC4, fmtTyMismatch(info.name));
            equal(info.size, 1);
            break;
        case "4iv":
            equal(info.type, gl.INT_VEC4, fmtTyMismatch(info.name));
            break;
        case "4ui":
            equal(info.type, gl.UNSIGNED_INT_VEC4, fmtTyMismatch(info.name));
            equal(info.size, 1);
            break;
        case "4uiv":
            equal(info.type, gl.UNSIGNED_INT_VEC4, fmtTyMismatch(info.name));
            break;
        case "matrix2fv":
            equal(info.type, gl.FLOAT_MAT2, fmtTyMismatch(info.name));
            equal(info.size, 1);
            break;
        case "matrix3fv":
            equal(info.type, gl.FLOAT_MAT3, fmtTyMismatch(info.name));
            equal(info.size, 1);
            break;
        case "matrix4fv":
            equal(info.type, gl.FLOAT_MAT4, fmtTyMismatch(info.name));
            equal(info.size, 1);
            break;
        default: unreachable(type);
    }
}
function fmtParamNonNull(name) {
    return () => `Missing parameter ${name}`;
}
function fmtTyMismatch(name) {
    return () => `Type mismatch for uniform field ${name}`;
}

/**
 * Tracks binding of `Target`s for each `Device`. Each `Device` must have at most
 * one `Target` bound at any time. Nested target binding is not supported even
 * though it is not prohibited by the shape of the API:
 *
 * // This produces a runtime error
 * fbo.target((fbort) => {
 *     dev.target((rt) => rt.draw(...));
 *     fbort.draw(...);
 * });
 *
 * WeakSet is used instead of `private static` variables, as there can be
 * multiple `Device`s owning the targets.
 */
const TARGET_BINDINGS = new WeakSet();
const GL_NONE = 0;
const DRAW_BUFFERS_NONE = [GL_NONE];
/**
 * Target represents a drawable surface. Get hold of targets with
 * `device.target()` or `framebuffer.target()`.
 */
class Target {
    constructor(dev, glDrawBuffers, glFramebuffer, surfaceWidth, surfaceHeight) {
        this.dev = dev;
        this.glDrawBuffers = glDrawBuffers;
        this.glFramebuffer = glFramebuffer;
        this.surfaceWidth = surfaceWidth;
        this.surfaceHeight = surfaceHeight;
    }
    /**
     * Run the callback with the target bound. This is called automatically,
     * when obtaining a target via `device.target()` or `framebuffer.target()`.
     *
     * All writes/drawing to the target MUST be done within the callback.
     */
    with(cb) {
        const { dev, dev: { _gl: gl }, glFramebuffer, glDrawBuffers, } = this;
        // We would overwrite the currently bound DRAW_FRAMEBUFFER unless we
        // checked
        if (TARGET_BINDINGS.has(dev)) {
            throw new Error("A target for this device is already bound");
        }
        TARGET_BINDINGS.add(dev);
        gl.bindFramebuffer(gl.DRAW_FRAMEBUFFER, glFramebuffer);
        gl.drawBuffers(glDrawBuffers);
        cb(this);
        gl.drawBuffers(DRAW_BUFFERS_NONE);
        gl.bindFramebuffer(gl.DRAW_FRAMEBUFFER, null);
        TARGET_BINDINGS.delete(dev);
    }
    /**
     * Clear selected buffers to provided values.
     */
    clear(bits, { r = 0, g = 0, b = 0, a = 1, depth = 1, stencil = 0, scissorX = 0, scissorY = 0, scissorWidth = this.surfaceWidth === void 0
        ? this.dev._gl.drawingBufferWidth
        : this.surfaceWidth, scissorHeight = this.surfaceHeight === void 0
        ? this.dev._gl.drawingBufferHeight
        : this.surfaceHeight, } = {}) {
        const { dev, dev: { _gl: gl } } = this;
        if (!TARGET_BINDINGS.has(dev)) {
            throw new Error("A target must be bound to perform clear");
        }
        gl.scissor(scissorX, scissorY, scissorWidth, scissorHeight);
        if (bits & BufferBits.COLOR) {
            gl.clearColor(r, g, b, a);
        }
        if (bits & BufferBits.DEPTH) {
            gl.clearDepth(depth);
        }
        if (bits & BufferBits.STENCIL) {
            gl.clearStencil(stencil);
        }
        gl.clear(bits);
    }
    /**
     * Blit source framebuffer onto this render target. Use buffer bits to
     * choose buffers to blit.
     */
    blit(source, bits, { srcX = 0, srcY = 0, srcWidth = source.width, srcHeight = source.height, dstX = 0, dstY = 0, dstWidth = this.surfaceWidth === void 0
        ? this.dev._gl.drawingBufferWidth
        : this.surfaceWidth, dstHeight = this.surfaceHeight === void 0
        ? this.dev._gl.drawingBufferHeight
        : this.surfaceHeight, filter = Filter.NEAREST, scissorX = dstX, scissorY = dstY, scissorWidth = dstWidth, scissorHeight = dstHeight, } = {}) {
        const { dev, dev: { _gl: gl } } = this;
        if (!TARGET_BINDINGS.has(dev)) {
            throw new Error("A target must be bound to perform blit");
        }
        gl.bindFramebuffer(gl.READ_FRAMEBUFFER, source.glFramebuffer);
        gl.scissor(scissorX, scissorY, scissorWidth, scissorHeight);
        gl.blitFramebuffer(srcX, srcY, srcWidth, srcHeight, dstX, dstY, dstWidth, dstHeight, bits, filter);
        gl.bindFramebuffer(gl.READ_FRAMEBUFFER, null);
    }
    /**
     * Draw to this target with a command, attributes, and command properties.
     * The properties are passed to the command's uniform or texture callbacks,
     * if used.
     *
     * This is a unified header to stisfy the typechecker.
     */
    draw(cmd, attrs, props, { viewportX = 0, viewportY = 0, viewportWidth = this.surfaceWidth === void 0
        ? this.dev._gl.drawingBufferWidth
        : this.surfaceWidth, viewportHeight = this.surfaceHeight === void 0
        ? this.dev._gl.drawingBufferHeight
        : this.surfaceHeight, scissorX = viewportX, scissorY = viewportY, scissorWidth = viewportWidth, scissorHeight = viewportHeight, } = {}) {
        const { dev, dev: { _gl: gl } } = this;
        if (!TARGET_BINDINGS.has(dev)) {
            throw new Error("A target must be bound to perform draw");
        }
        const { glProgram, depthTestDescr, stencilTestDescr, blendDescr, textureAccessors, uniformDescrs, } = cmd;
        if (COMMAND_BINDINGS.has(dev)) {
            throw new Error("Command already bound, cannot bind twice");
        }
        this.depthTest(depthTestDescr);
        this.stencilTest(stencilTestDescr);
        this.blend(blendDescr);
        gl.useProgram(glProgram);
        this.textures(textureAccessors, props, 0);
        this.uniforms(uniformDescrs, props, 0);
        // Only bind the VAO if it is not null - we always assume we cleaned
        // up after ourselves so it SHOULD be unbound prior to this point
        if (attrs.glVertexArray) {
            gl.bindVertexArray(attrs.glVertexArray);
        }
        gl.viewport(viewportX, viewportY, viewportWidth, viewportHeight);
        gl.scissor(scissorX, scissorY, scissorWidth, scissorHeight);
        if (attrs.indexed) {
            this.drawElements(attrs.primitive, attrs.elementCount, attrs.indexType, 0, // offset
            attrs.instanceCount);
        }
        else {
            this.drawArrays(attrs.primitive, attrs.count, 0, // offset
            attrs.instanceCount);
        }
        // Clean up after ourselves if we bound something
        if (attrs.glVertexArray) {
            gl.bindVertexArray(null);
        }
        gl.useProgram(null);
        this.blend(null);
        this.stencilTest(null);
        this.depthTest(null);
    }
    /**
     * Perform multiple draws to this target with the same command, but multiple
     * attributes and command properties. The properties are passed to the
     * command's uniform or texture callbacks, if used.
     *
     * All drawing should be performed within the callback to prevent
     * unnecesasry rebinding.
     */
    batch(cmd, cb, { viewportX = 0, viewportY = 0, viewportWidth = this.surfaceWidth === void 0
        ? this.dev._gl.drawingBufferWidth
        : this.surfaceWidth, viewportHeight = this.surfaceHeight === void 0
        ? this.dev._gl.drawingBufferHeight
        : this.surfaceHeight, scissorX = viewportX, scissorY = viewportY, scissorWidth = viewportWidth, scissorHeight = viewportHeight, } = {}) {
        const { dev, dev: { _gl: gl } } = this;
        if (!TARGET_BINDINGS.has(dev)) {
            throw new Error("A target must be bound to perform batch");
        }
        const { glProgram, depthTestDescr, stencilTestDescr, blendDescr, textureAccessors, uniformDescrs, } = cmd;
        // The price for gl.useProgram, enabling depth/stencil tests and
        // blending is paid only once for all draw calls in batch
        // Perform shared batch setup, but first ensure no concurrency
        if (COMMAND_BINDINGS.has(dev)) {
            throw new Error("Command already bound, cannot bind twice");
        }
        COMMAND_BINDINGS.add(dev);
        this.depthTest(depthTestDescr);
        this.stencilTest(stencilTestDescr);
        this.blend(blendDescr);
        gl.useProgram(glProgram);
        let i = 0;
        cb((attrs, props) => {
            if (!TARGET_BINDINGS.has(dev)) {
                throw new Error("A target must be bound to batch draw");
            }
            if (!COMMAND_BINDINGS.has(dev)) {
                throw new Error("A command must be bound to batch draw");
            }
            i++;
            this.textures(textureAccessors, props, i);
            this.uniforms(uniformDescrs, props, i);
            // Only bind the VAO if it is not null - we always assume we
            // cleaned up after ourselves so it SHOULD be unbound prior to
            // this point
            if (attrs.glVertexArray) {
                gl.bindVertexArray(attrs.glVertexArray);
            }
            gl.viewport(viewportX, viewportY, viewportWidth, viewportHeight);
            gl.scissor(scissorX, scissorY, scissorWidth, scissorHeight);
            if (attrs.indexed) {
                this.drawElements(attrs.primitive, attrs.elementCount, attrs.indexType, 0, // offset
                attrs.instanceCount);
            }
            else {
                this.drawArrays(attrs.primitive, attrs.count, 0, // offset
                attrs.instanceCount);
            }
            // Clean up after ourselves if we bound something. We can't
            // leave this bound as an optimisation, as we assume everywhere
            // it is not bound in beginning of our methods.
            if (attrs.glVertexArray) {
                gl.bindVertexArray(null);
            }
        });
        gl.useProgram(null);
        this.blend(null);
        this.stencilTest(null);
        this.depthTest(null);
        COMMAND_BINDINGS.delete(dev);
    }
    drawArrays(primitive, count, offset, instanceCount) {
        const gl = this.dev._gl;
        if (instanceCount) {
            gl.drawArraysInstanced(primitive, offset, count, instanceCount);
        }
        else {
            gl.drawArrays(primitive, offset, count);
        }
    }
    drawElements(primitive, count, type, offset, instCount) {
        const gl = this.dev._gl;
        if (instCount) {
            gl.drawElementsInstanced(primitive, count, type, offset, instCount);
        }
        else {
            gl.drawElements(primitive, count, type, offset);
        }
    }
    textures(textureAccessors, props, index) {
        const gl = this.dev._gl;
        textureAccessors.forEach((accessor, i) => {
            const tex = access(props, index, accessor);
            gl.activeTexture(gl.TEXTURE0 + i);
            gl.bindTexture(gl.TEXTURE_2D, tex.glTexture);
        });
    }
    uniforms(uniformDescrs, props, index) {
        const gl = this.dev._gl;
        uniformDescrs.forEach(({ identifier: ident, location: loc, definition: def, }) => {
            switch (def.type) {
                case "1f":
                    gl.uniform1f(loc, access(props, index, def.value));
                    break;
                case "1fv":
                    gl.uniform1fv(loc, access(props, index, def.value));
                    break;
                case "1i":
                    gl.uniform1i(loc, access(props, index, def.value));
                    break;
                case "1iv":
                    gl.uniform1iv(loc, access(props, index, def.value));
                    break;
                case "1ui":
                    gl.uniform1ui(loc, access(props, index, def.value));
                    break;
                case "1uiv":
                    gl.uniform1uiv(loc, access(props, index, def.value));
                    break;
                case "2f": {
                    const [x, y] = access(props, index, def.value);
                    gl.uniform2f(loc, x, y);
                    break;
                }
                case "2fv":
                    gl.uniform2fv(loc, access(props, index, def.value));
                    break;
                case "2i": {
                    const [x, y] = access(props, index, def.value);
                    gl.uniform2i(loc, x, y);
                    break;
                }
                case "2iv":
                    gl.uniform2iv(loc, access(props, index, def.value));
                    break;
                case "2ui": {
                    const [x, y] = access(props, index, def.value);
                    gl.uniform2ui(loc, x, y);
                    break;
                }
                case "2uiv":
                    gl.uniform2uiv(loc, access(props, index, def.value));
                    break;
                case "3f": {
                    const [x, y, z] = access(props, index, def.value);
                    gl.uniform3f(loc, x, y, z);
                    break;
                }
                case "3fv":
                    gl.uniform3fv(loc, access(props, index, def.value));
                    break;
                case "3i": {
                    const [x, y, z] = access(props, index, def.value);
                    gl.uniform3i(loc, x, y, z);
                    break;
                }
                case "3iv":
                    gl.uniform3iv(loc, access(props, index, def.value));
                    break;
                case "3ui": {
                    const [x, y, z] = access(props, index, def.value);
                    gl.uniform3ui(loc, x, y, z);
                    break;
                }
                case "3uiv":
                    gl.uniform3uiv(loc, access(props, index, def.value));
                    break;
                case "4f": {
                    const [x, y, z, w] = access(props, index, def.value);
                    gl.uniform4f(loc, x, y, z, w);
                    break;
                }
                case "4fv":
                    gl.uniform4fv(loc, access(props, index, def.value));
                    break;
                case "4i": {
                    const [x, y, z, w] = access(props, index, def.value);
                    gl.uniform4i(loc, x, y, z, w);
                    break;
                }
                case "4iv":
                    gl.uniform4iv(loc, access(props, index, def.value));
                    break;
                case "4ui": {
                    const [x, y, z, w] = access(props, index, def.value);
                    gl.uniform4ui(loc, x, y, z, w);
                    break;
                }
                case "4uiv":
                    gl.uniform4uiv(loc, access(props, index, def.value));
                    break;
                case "matrix2fv":
                    gl.uniformMatrix2fv(loc, false, access(props, index, def.value));
                    break;
                case "matrix3fv":
                    gl.uniformMatrix3fv(loc, false, access(props, index, def.value));
                    break;
                case "matrix4fv":
                    gl.uniformMatrix4fv(loc, false, access(props, index, def.value));
                    break;
                default:
                    unreachable(def, () => `Unknown uniform: ${ident}`);
                    break;
            }
        });
    }
    depthTest(desc) {
        const gl = this.dev._gl;
        if (desc) {
            gl.enable(gl.DEPTH_TEST);
            gl.depthFunc(desc.func);
            gl.depthMask(desc.mask);
            gl.depthRange(desc.rangeStart, desc.rangeEnd);
        }
        else {
            gl.disable(gl.DEPTH_TEST);
        }
    }
    stencilTest(desc) {
        const gl = this.dev._gl;
        if (desc) {
            const { fFn, bFn, fFnRef, bFnRef, fFnMask, bFnMask, fMask, bMask, fOpFail, bOpFail, fOpZFail, bOpZFail, fOpZPass, bOpZPass, } = desc;
            gl.enable(gl.STENCIL_TEST);
            gl.stencilFuncSeparate(gl.FRONT, fFn, fFnRef, fFnMask);
            gl.stencilFuncSeparate(gl.BACK, bFn, bFnRef, bFnMask);
            gl.stencilMaskSeparate(gl.FRONT, fMask);
            gl.stencilMaskSeparate(gl.BACK, bMask);
            gl.stencilOpSeparate(gl.FRONT, fOpFail, fOpZFail, fOpZPass);
            gl.stencilOpSeparate(gl.BACK, bOpFail, bOpZFail, bOpZPass);
        }
        else {
            gl.disable(gl.STENCIL_TEST);
        }
    }
    blend(desc) {
        const gl = this.dev._gl;
        if (desc) {
            gl.enable(gl.BLEND);
            gl.blendFuncSeparate(desc.srcRGB, desc.dstRGB, desc.srcAlpha, desc.dstAlpha);
            gl.blendEquationSeparate(desc.eqnRGB, desc.eqnAlpha);
            if (desc.color) {
                const [r, g, b, a] = desc.color;
                gl.blendColor(r, g, b, a);
            }
        }
        else {
            gl.disable(gl.BLEND);
        }
    }
}
function access(props, index, value) { return typeof value === "function" ? value(props, index) : value; }

/**
 * Available extensions.
 */
var Extension;
(function (Extension) {
    Extension["EXTColorBufferFloat"] = "EXT_color_buffer_float";
    Extension["OESTextureFloatLinear"] = "OES_texture_float_linear";
})(Extension || (Extension = {}));
class Device {
    /**
     * Create a new canvas and device (containing a gl context). Mount it on
     * `element` parameter (default is `document.body`).
     */
    static create(options = {}) {
        const { element = document.body } = options;
        if (element instanceof HTMLCanvasElement) {
            return Device.withCanvas(element, options);
        }
        const canvas = document.createElement("canvas");
        element.appendChild(canvas);
        return Device.withCanvas(canvas, options);
    }
    /**
     * Create a new device from existing canvas. Does not take ownership of
     * canvas.
     */
    static withCanvas(canvas, options = {}) {
        const { alpha = true, antialias = true, depth = true, stencil = true, preserveDrawingBuffer = false, } = options;
        const gl = canvas.getContext("webgl2", {
            alpha,
            antialias,
            depth,
            stencil,
            preserveDrawingBuffer,
        });
        if (!gl) {
            throw new Error("Could not get webgl2 context");
        }
        return Device.withContext(gl, options);
    }
    /**
     * Create a new device from existing gl context. Does not take ownership of
     * context, but concurrent usage of it voids the warranty. Only use
     * concurrently when absolutely necessary.
     */
    static withContext(gl, { pixelRatio, viewportWidth, viewportHeight, extensions, debug, } = {}) {
        if (extensions) {
            extensions.forEach((ext) => {
                // We currently do not have extensions with callable API
                if (!gl.getExtension(ext)) {
                    throw new Error(`Could not get extension ${ext}`);
                }
            });
        }
        if (debug) {
            const wrapper = {};
            for (const key in gl) {
                if (typeof gl[key] === "function") {
                    wrapper[key] = createDebugFunc(gl, key);
                }
                else {
                    wrapper[key] = gl[key];
                }
            }
            gl = wrapper;
        }
        return new Device(gl, pixelRatio, viewportWidth, viewportHeight);
    }
    constructor(gl, explicitPixelRatio, explicitViewportWidth, explicitViewportHeight) {
        this._gl = gl;
        this._canvas = gl.canvas;
        this.explicitPixelRatio = explicitPixelRatio;
        this.explicitViewportWidth = explicitViewportWidth;
        this.explicitViewportHeight = explicitViewportHeight;
        this.update();
        this.backbufferTarget = new Target(this, [gl.BACK], null, gl.drawingBufferWidth, gl.drawingBufferHeight);
        // Enable scissor test globally. Practically everywhere you would want
        // it disbled you can pass explicit scissor box instead. The impact on
        // perf is negligent
        gl.enable(gl.SCISSOR_TEST);
    }
    /**
     * Return width of the gl drawing buffer.
     */
    get bufferWidth() {
        return this._gl.drawingBufferWidth;
    }
    /**
     * Return height of the gl drawing buffer.
     */
    get bufferHeight() {
        return this._gl.drawingBufferHeight;
    }
    /**
     * Return width of the canvas. This will usually be the same as:
     *   device.bufferWidth
     */
    get canvasWidth() {
        return this._canvas.width;
    }
    /**
     * Return height of the canvas. This will usually be the same as:
     *   device.bufferHeight
     */
    get canvasHeight() {
        return this._canvas.height;
    }
    /**
     * Return width of canvas in CSS pixels (before applying device pixel ratio)
     */
    get canvasCSSWidth() {
        return this._canvas.clientWidth;
    }
    /**
     * Return height of canvas in CSS pixels (before applying device pixel ratio)
     */
    get canvasCSSHeight() {
        return this._canvas.clientHeight;
    }
    /**
     * Return the device pixel ratio for this device
     */
    get pixelRatio() {
        return this.explicitPixelRatio || window.devicePixelRatio;
    }
    /**
     * Notify the device to check whether updates are needed. This resizes the
     * canvas, if the device pixel ratio or css canvas width/height changed.
     */
    update() {
        const dpr = this.pixelRatio;
        const canvas = this._canvas;
        const width = typeof this.explicitViewportWidth !== "undefined"
            ? this.explicitViewportWidth
            : canvas.clientWidth * dpr;
        const height = typeof this.explicitViewportHeight !== "undefined"
            ? this.explicitViewportHeight
            : canvas.clientHeight * dpr;
        if (width !== canvas.width) {
            canvas.width = width;
        }
        if (height !== canvas.height) {
            canvas.height = height;
        }
    }
    /**
     * Request a render target from the device to draw into. This gives you the
     * gl.BACK target.
     *
     * Drawing should be done within the callback by
     * calling `target.clear()` or `target.draw()` family of methods.
     *
     * Also see `framebuffer.target()`.
     */
    target(cb) {
        this.backbufferTarget.with(cb);
    }
}
function createDebugFunc(gl, key) {
    return function debugWrapper() {
        console.debug(`DEBUG ${key} ${Array.from(arguments)}`);
        return gl[key].apply(gl, arguments);
    };
}

/**
 * Vertex buffers contain GPU accessible data. Accessing them is usually done
 * via setting up an attribute that reads the buffer.
 */
class VertexBuffer {
    constructor(gl, type, length, byteLength, usage) {
        this.gl = gl;
        this.type = type;
        this.length = length;
        this.byteLength = byteLength;
        this.usage = usage;
        this.glBuffer = null;
        this.init();
    }
    /**
     * Create a new vertex buffer with given type and of given size.
     */
    static create(dev, type, size, { usage = BufferUsage.DYNAMIC_DRAW } = {}) {
        return new VertexBuffer(dev._gl, type, size, size * sizeOf(type), usage);
    }
    /**
     * Create a new vertex buffer of given type with provided data. Does not
     * take ownership of data.
     */
    static withTypedArray(dev, type, data, { usage = BufferUsage.STATIC_DRAW } = {}) {
        return new VertexBuffer(dev._gl, type, data.length, data.length * sizeOf(type), usage).store(data);
    }
    /**
     * Reinitialize invalid buffer, eg. after context is lost.
     */
    restore() {
        const { gl, glBuffer } = this;
        if (!gl.isBuffer(glBuffer)) {
            this.init();
        }
    }
    /**
     * Upload new data to buffer. Does not take ownership of data.
     */
    store(data, { offset = 0 } = {}) {
        const { type, gl, glBuffer } = this;
        const buffer = Array.isArray(data)
            ? createBuffer(type, data)
            // WebGL bug causes Uint8ClampedArray to be read incorrectly
            // https://github.com/KhronosGroup/WebGL/issues/1533
            : data instanceof Uint8ClampedArray
                // Both buffers are u8 -> do not copy, just change lens
                ? new Uint8Array(data.buffer)
                // Other buffer types are fine
                : data;
        const byteOffset = buffer.BYTES_PER_ELEMENT * offset;
        gl.bindBuffer(gl.ARRAY_BUFFER, glBuffer);
        gl.bufferSubData(gl.ARRAY_BUFFER, byteOffset, buffer);
        gl.bindBuffer(gl.ARRAY_BUFFER, null);
        return this;
    }
    init() {
        const { usage, byteLength, gl } = this;
        const buffer = gl.createBuffer();
        gl.bindBuffer(gl.ARRAY_BUFFER, buffer);
        gl.bufferData(gl.ARRAY_BUFFER, byteLength, usage);
        gl.bindBuffer(gl.ARRAY_BUFFER, null);
        this.glBuffer = buffer;
    }
}
function createBuffer(type, arr) {
    switch (type) {
        case DataType.BYTE: return new Int8Array(arr);
        case DataType.SHORT: return new Int16Array(arr);
        case DataType.INT: return new Int32Array(arr);
        case DataType.UNSIGNED_BYTE: return new Uint8Array(arr);
        case DataType.UNSIGNED_SHORT: return new Uint16Array(arr);
        case DataType.UNSIGNED_INT: return new Uint32Array(arr);
        case DataType.FLOAT: return new Float32Array(arr);
        default: return unreachable(type, (p) => {
            return `Invalid buffer type: ${p}`;
        });
    }
}

/**
 * Checks whether array has at least two dimensions.
 * Asserts array is not jagged. Only checks first two dimensions.
 * Returns false if array is degenerate (either dimension is 0), as 0d array
 * is not 2d array.
 */
function is2(array) {
    if (!array.length) {
        return false;
    }
    const length2 = Array.isArray(array[0]) ? array[0].length : -1;
    // Do some asserts if not production
    if (process.env.NODE_ENV !== "production") {
        array.forEach((sub) => {
            const isSubArray = Array.isArray(sub);
            if (length2 !== -1) {
                isTrue(isSubArray);
                equal(sub.length, length2);
            }
            else {
                isFalse(isSubArray);
            }
        });
    }
    // if length2 === 0, array is degenerate
    // if length2 === -1, array is 1d
    return length2 > 0;
}
/**
 * Returns first two dimensions of array. Assumes nonjagged array and does no
 * checks to prove so. Accepts degenerate arrays.
 */
function shape2(array) {
    const outer = array.length;
    const inner = outer ? array[0].length : 0;
    return [outer, inner];
}
/**
 * Take an unraveled 2d array and a shape. Returns new flat array with all
 * elements from the original unraveled array. Assumes unraveled array is not
 * jagged and shape matches the unraveled dimensions and makes no checks to
 * prove so. Accepts degenerate arrays if shape matches them.
 */
function ravel2(unraveled, shape) {
    const [outer, inner] = shape;
    const raveled = new Array(inner * outer);
    unraveled.forEach((arr, i) => {
        arr.forEach((elem, j) => {
            raveled[inner * i + j] = elem;
        });
    });
    return raveled;
}

/**
 * Element buffers contain indices for accessing vertex buffer data.
 */
class ElementBuffer {
    constructor(gl, type, primitive, length, byteLength, usage) {
        this.gl = gl;
        this.type = type;
        this.primitive = primitive;
        this.length = length;
        this.byteLength = byteLength;
        this.usage = usage;
        this.glBuffer = null;
        this.init();
    }
    /**
     * Create a new element buffer with given type, primitive, and size.
     */
    static create(dev, type, primitive, size, { usage = BufferUsage.DYNAMIC_DRAW } = {}) {
        return new ElementBuffer(dev._gl, type, primitive, size, size * sizeOf(type), usage);
    }
    /**
     * Create a new element buffer from potentially nested array. Infers
     * Primitive from the array's shape:
     *   number[] -> POINTS
     *   [number, number][] -> LINES
     *   [number, number, number][] -> TRIANGLES
     * Does not take ownership of data.
     */
    static withArray(dev, data, options) {
        if (is2(data)) {
            const shape = shape2(data);
            rangeInclusive(shape[1], 2, 3, (p) => {
                return `Elements must be 2-tuples or 3-tuples, got ${p}-tuple`;
            });
            const ravel = ravel2(data, shape);
            const primitive = shape[1] === 3
                ? Primitive.TRIANGLES
                : Primitive.LINES;
            return ElementBuffer.withTypedArray(dev, DataType.UNSIGNED_INT, primitive, ravel);
        }
        return ElementBuffer.withTypedArray(dev, DataType.UNSIGNED_INT, Primitive.POINTS, data, options);
    }
    /**
     * Create a new element buffer of given type with provided data. Does not
     * take ownership of data.
     */
    static withTypedArray(dev, type, primitive, data, { usage = BufferUsage.STATIC_DRAW } = {}) {
        return new ElementBuffer(dev._gl, type, primitive, data.length, data.length * sizeOf(type), usage).store(data);
    }
    /**
     * Reinitialize invalid buffer, eg. after context is lost.
     */
    restore() {
        const { gl, glBuffer } = this;
        if (!gl.isBuffer(glBuffer)) {
            this.init();
        }
    }
    /**
     * Upload new data to buffer. Does not take ownership of data.
     */
    store(data, { offset = 0 } = {}) {
        const { type, gl, glBuffer } = this;
        const buffer = Array.isArray(data)
            ? createBuffer$1(type, data)
            // WebGL bug causes Uint8ClampedArray to be read incorrectly
            // https://github.com/KhronosGroup/WebGL/issues/1533
            : data instanceof Uint8ClampedArray
                // Both buffers are u8 -> do not copy, just change lens
                ? new Uint8Array(data.buffer)
                // Other buffer types are fine
                : data;
        const byteOffset = buffer.BYTES_PER_ELEMENT * offset;
        gl.bindBuffer(gl.ELEMENT_ARRAY_BUFFER, glBuffer);
        gl.bufferSubData(gl.ELEMENT_ARRAY_BUFFER, byteOffset, buffer);
        gl.bindBuffer(gl.ELEMENT_ARRAY_BUFFER, null);
        return this;
    }
    init() {
        const { usage, byteLength, gl } = this;
        const buffer = gl.createBuffer();
        gl.bindBuffer(gl.ELEMENT_ARRAY_BUFFER, buffer);
        gl.bufferData(gl.ELEMENT_ARRAY_BUFFER, byteLength, usage);
        gl.bindBuffer(gl.ELEMENT_ARRAY_BUFFER, null);
        this.glBuffer = buffer;
    }
}
function createBuffer$1(type, arr) {
    switch (type) {
        case DataType.UNSIGNED_BYTE: return new Uint8Array(arr);
        case DataType.UNSIGNED_SHORT: return new Uint16Array(arr);
        case DataType.UNSIGNED_INT: return new Uint32Array(arr);
        default: return unreachable(type, (p) => {
            return `invalid buffer type: ${p}`;
        });
    }
}

const INT_PATTERN$1 = /^0|[1-9]\d*$/;
/**
 * Attribute type for reading vertex buffers. POINTER provides normalization
 * options for converting integer values to floats. IPOINTER always retains
 * integers types.
 */
var AttributeType;
(function (AttributeType) {
    AttributeType["POINTER"] = "pointer";
    AttributeType["IPOINTER"] = "ipointer";
})(AttributeType || (AttributeType = {}));
/**
 * Attributes store vertex buffers, an element buffer, and attributes with the
 * vertex format for provided vertex buffers.
 */
class Attributes {
    /**
     * Create new attributes with element and attribute definitions, and an
     * optional count limit.
     *
     * Element definitions can either be a primitive definition, reference an
     * existing element buffer, or have enough information to create an element
     * buffer.
     *
     * Attribute definitions can either reference an existing vertex buffer,
     * or have enough information to create a vertex buffer.
     *
     * Empty attribute definitions are valid. If no attributes nor elements
     * given, there will be no underlying vertex array object created, only the
     * count will be given to gl.drawArrays()
     */
    static create(dev, elements, attributes, { countLimit } = {}) {
        if (typeof countLimit === "number") {
            gt(countLimit, 0, (p) => {
                return `Count limit must be greater than 0, got: ${p}`;
            });
        }
        const attrs = Object.entries(attributes)
            .map(([locationStr, definition]) => {
            if (!INT_PATTERN$1.test(locationStr)) {
                throw new Error("Location not a number. Use Command#locate");
            }
            const location = parseInt(locationStr, 10);
            return AttributeDescriptor.create(dev, location, definition);
        });
        let primitive;
        let elementBuffer;
        if (typeof elements === "number") {
            primitive = elements;
        }
        else {
            elementBuffer = elements instanceof ElementBuffer
                ? elements
                : ElementBuffer.withArray(dev, elements);
            primitive = elementBuffer.primitive;
        }
        const inferredCount = elementBuffer
            ? elementBuffer.length
            : attrs.length
                ? attrs
                    .map((attr) => attr.count)
                    .reduce((min, curr) => Math.min(min, curr))
                : 0;
        const count = typeof countLimit === "number"
            ? Math.min(countLimit, inferredCount)
            : inferredCount;
        const instAttrs = attrs.filter((attr) => !!attr.divisor);
        const instanceCount = instAttrs.length
            ? instAttrs
                .map((attr) => attr.count * attr.divisor)
                .reduce((min, curr) => Math.min(min, curr))
            : 0;
        return new Attributes(dev, primitive, attrs, count, instanceCount, elementBuffer);
    }
    /**
     * Create empty attributes of a given primitive. This actually performs no
     * gl calls, only remembers the count for `gl.drawArrays()`
     */
    static empty(dev, primitive, count) {
        return new Attributes(dev, primitive, [], count, 0);
    }
    constructor(dev, primitive, attributes, count, instanceCount, elements) {
        this.dev = dev;
        this.primitive = primitive;
        this.elementBuffer = elements;
        this.attributes = attributes;
        this.count = count;
        this.elementCount = elements ? elements.length : 0;
        this.instanceCount = instanceCount;
        this.glVertexArray = null;
        this.init();
    }
    get indexed() {
        return !!this.elementBuffer;
    }
    get indexType() {
        return this.elementBuffer && this.elementBuffer.type;
    }
    /**
     * Reinitialize invalid vertex array, eg. after context is lost. Also tries
     * to reinitialize vertex buffer and element buffer dependencies.
     */
    restore() {
        const { dev: { _gl }, glVertexArray, attributes, elementBuffer } = this;
        if (elementBuffer) {
            elementBuffer.restore();
        }
        attributes.forEach((attr) => attr.buffer.restore());
        // If we have no attributes nor elements, there is no need to restore
        // any GPU state
        if (this.hasAttribs() && !_gl.isVertexArray(glVertexArray)) {
            this.init();
        }
    }
    init() {
        // Do not create the gl vao if there are no buffers to bind
        if (!this.hasAttribs()) {
            return;
        }
        const { dev: { _gl: gl }, attributes, elementBuffer } = this;
        const vao = gl.createVertexArray();
        gl.bindVertexArray(vao);
        attributes.forEach(({ location, type, buffer: { glBuffer, type: glBufferType }, size, normalized = false, divisor, }) => {
            // Enable sending attribute arrays for location
            gl.enableVertexAttribArray(location);
            // Send buffer
            gl.bindBuffer(gl.ARRAY_BUFFER, glBuffer);
            switch (type) {
                case AttributeType.POINTER:
                    gl.vertexAttribPointer(location, size, glBufferType, normalized, 0, 0);
                    break;
                case AttributeType.IPOINTER:
                    gl.vertexAttribIPointer(location, size, glBufferType, 0, 0);
                    break;
                default: unreachable(type);
            }
            if (divisor) {
                gl.vertexAttribDivisor(location, divisor);
            }
        });
        if (elementBuffer) {
            gl.bindBuffer(gl.ELEMENT_ARRAY_BUFFER, elementBuffer.glBuffer);
        }
        gl.bindVertexArray(null);
        gl.bindBuffer(gl.ARRAY_BUFFER, null);
        if (elementBuffer) {
            gl.bindBuffer(gl.ELEMENT_ARRAY_BUFFER, null);
        }
        this.glVertexArray = vao;
    }
    hasAttribs() {
        // IF we have either attributes or elements, this geometry can not
        // longer be considered empty.
        return !!this.elementBuffer || !!this.attributes.length;
    }
}
// TODO: this could use some further refactoring. Currently its just former
// public API made private.
class AttributeDescriptor {
    constructor(location, type, buffer, count, size, normalized, divisor) {
        this.location = location;
        this.type = type;
        this.buffer = buffer;
        this.count = count;
        this.size = size;
        this.normalized = normalized;
        this.divisor = divisor;
    }
    static create(dev, location, props) {
        if (Array.isArray(props)) {
            if (is2(props)) {
                const s = shape2(props);
                const r = ravel2(props, s);
                return new AttributeDescriptor(location, AttributeType.POINTER, VertexBuffer.withTypedArray(dev, DataType.FLOAT, r), s[0], s[1], false, 0);
            }
            return new AttributeDescriptor(location, AttributeType.POINTER, VertexBuffer.withTypedArray(dev, DataType.FLOAT, props), props.length, 1, false, 0);
        }
        return new AttributeDescriptor(location, props.type, Array.isArray(props.buffer)
            ? VertexBuffer.withTypedArray(dev, DataType.FLOAT, props.buffer)
            : props.buffer, props.count, props.size, props.type === AttributeType.POINTER
            ? (props.normalized || false)
            : false, props.divisor || 0);
    }
}

/**
 * Textures are images of 2D data, where each texel can contain multiple
 * information channels of a certain type.
 */
class Texture {
    constructor(gl, width, height, format, wrapS, wrapT, minFilter, magFilter) {
        this.gl = gl;
        this.width = width;
        this.height = height;
        this.format = format;
        this.wrapS = wrapS;
        this.wrapT = wrapT;
        this.minFilter = minFilter;
        this.magFilter = magFilter;
        this.glTexture = null;
        this.init();
    }
    /**
     * Create a new texture with given width, height, and internal format.
     * The internal format determines, what kind of data is possible to store.
     */
    static create(dev, width, height, internalFormat, { min = Filter.NEAREST, mag = Filter.NEAREST, wrapS = Wrap.CLAMP_TO_EDGE, wrapT = Wrap.CLAMP_TO_EDGE, } = {}) {
        return new Texture(dev._gl, width, height, internalFormat, wrapS, wrapT, min, mag);
    }
    /**
     * Create a new texture with width and height equal to the given image, and
     * store the image in the texture.
     */
    static withImage(dev, image, options) {
        return Texture.withTypedArray(dev, image.width, image.height, InternalFormat.RGBA8, image.data, Format.RGBA, DataType.UNSIGNED_BYTE, options);
    }
    /**
     * Create a new texture with given width, height, and internal format.
     * The internal format determines, what kind of data is possible to store.
     * Store data of given format and type contained in a typed array to the
     * texture.
     */
    static withTypedArray(dev, width, height, internalFormat, data, dataFormat, dataType, options = {}) {
        const { min = Filter.NEAREST, mag = Filter.NEAREST, wrapS = Wrap.CLAMP_TO_EDGE, wrapT = Wrap.CLAMP_TO_EDGE, } = options;
        return new Texture(dev._gl, width, height, internalFormat, wrapS, wrapT, min, mag).store(data, dataFormat, dataType, options);
    }
    /**
     * Reinitialize invalid texture, eg. after context is lost.
     */
    restore() {
        const { gl, glTexture } = this;
        if (!gl.isTexture(glTexture)) {
            this.init();
        }
    }
    /**
     * Upload new data to texture. Does not take ownership of data.
     */
    store(data, format, type, { xOffset = 0, yOffset = 0, width = this.width, height = this.height, mipmap = false, } = {}) {
        const { gl, glTexture } = this;
        gl.bindTexture(gl.TEXTURE_2D, glTexture);
        // This pixel row alignment is theoretically smaller than needed
        // TODO: find greatest correct unpack alignment for pixel rows
        gl.pixelStorei(gl.UNPACK_ALIGNMENT, data.BYTES_PER_ELEMENT);
        gl.texSubImage2D(gl.TEXTURE_2D, 0, // level
        xOffset, yOffset, width, height, format, type, 
        // WebGL bug causes Uint8ClampedArray to be read incorrectly
        // https://github.com/KhronosGroup/WebGL/issues/1533
        data instanceof Uint8ClampedArray
            // Both buffers are u8 -> do not copy, just change lens
            ? new Uint8Array(data.buffer)
            // Other buffer types are fine
            : data);
        if (mipmap) {
            gl.generateMipmap(gl.TEXTURE_2D);
        }
        gl.bindTexture(gl.TEXTURE_2D, null);
        return this;
    }
    /**
     * Generate mipmap levels for the current data.
     */
    mipmap() {
        const { gl, glTexture } = this;
        gl.bindTexture(gl.TEXTURE_2D, glTexture);
        gl.generateMipmap(gl.TEXTURE_2D);
        gl.bindTexture(gl.TEXTURE_2D, null);
    }
    init() {
        const { gl, width, height, format, wrapS, wrapT, minFilter, magFilter, } = this;
        const texture = gl.createTexture();
        gl.bindTexture(gl.TEXTURE_2D, texture);
        gl.texStorage2D(gl.TEXTURE_2D, 1, format, width, height);
        gl.texParameteri(gl.TEXTURE_2D, gl.TEXTURE_WRAP_S, wrapS);
        gl.texParameteri(gl.TEXTURE_2D, gl.TEXTURE_WRAP_T, wrapT);
        gl.texParameteri(gl.TEXTURE_2D, gl.TEXTURE_MIN_FILTER, minFilter);
        gl.texParameteri(gl.TEXTURE_2D, gl.TEXTURE_MAG_FILTER, magFilter);
        gl.bindTexture(gl.TEXTURE_2D, null);
        this.glTexture = texture;
    }
}

/**
 * Framebuffers store the list of attachments to write to during a draw
 * operation. They can be a draw target via `framebuffer.target()`
 */
class Framebuffer {
    /**
     * Create a framebuffer containg one or more color buffers and a
     * depth or depth-stencil buffer with given width and height.
     *
     * Does not take ownership of provided attachments, only references them.
     * It is still an error to use the attachments while they are written to
     * via the framebuffer, however.
     */
    static create(dev, width, height, color, depthStencil) {
        const colors = Array.isArray(color) ? color : [color];
        nonEmpty(colors, () => {
            return "Framebuffer color attachments must not be empty";
        });
        colors.forEach((buffer) => {
            equal(width, buffer.width, (got, expected) => {
                return `Expected attachment width ${expected}, got ${got}`;
            });
            equal(height, buffer.height, (got, expected) => {
                return `Expected attachment height ${expected}, got ${got}`;
            });
        });
        if (depthStencil) {
            equal(width, depthStencil.width, (got, expected) => {
                return `Expected attachment width ${expected}, got ${got}`;
            });
            equal(height, depthStencil.height, (got, expected) => {
                return `Expected attachment height ${expected}, got ${got}`;
            });
        }
        return new Framebuffer(dev, width, height, colors, depthStencil);
    }
    constructor(dev, width, height, colors, depthStencil) {
        this.dev = dev;
        this.width = width;
        this.height = height;
        this.colors = colors;
        this.depthStencil = depthStencil;
        this.glColorAttachments = colors
            .map((_, i) => dev._gl.COLOR_ATTACHMENT0 + i);
        this.glFramebuffer = null;
        this.framebufferTarget = null;
        this.init();
    }
    /**
     * Reinitialize invalid framebuffer, eg. after context is lost.
     */
    restore() {
        const { dev: { _gl }, glFramebuffer, colors, depthStencil, } = this;
        colors.forEach((buffer) => buffer.restore());
        if (depthStencil) {
            depthStencil.restore();
        }
        if (!_gl.isFramebuffer(glFramebuffer)) {
            this.init();
        }
    }
    /**
     * Request a render target from this framebuffer to draw into. The target
     * will contain all attached color buffers.
     *
     * Drawing should be done within the callback by
     * calling `ratget.clear()` or `target.draw()` family of methods.
     *
     * Also see `device.target()`.
     */
    target(cb) {
        if (this.framebufferTarget) {
            this.framebufferTarget.with(cb);
        }
    }
    init() {
        const { width, height, dev, dev: { _gl: gl }, glColorAttachments, colors, depthStencil, } = this;
        // This would overwrite a the currently bound `Target`s FBO
        if (TARGET_BINDINGS.has(dev)) {
            throw new Error("Cannot bind framebuffers while a Target is bound");
        }
        const fbo = gl.createFramebuffer();
        gl.bindFramebuffer(gl.DRAW_FRAMEBUFFER, fbo);
        colors.forEach((buffer, i) => {
            gl.framebufferTexture2D(gl.DRAW_FRAMEBUFFER, gl.COLOR_ATTACHMENT0 + i, gl.TEXTURE_2D, buffer.glTexture, 0);
        });
        if (depthStencil) {
            switch (depthStencil.format) {
                case InternalFormat.DEPTH24_STENCIL8:
                case InternalFormat.DEPTH32F_STENCIL8:
                    gl.framebufferTexture2D(gl.DRAW_FRAMEBUFFER, gl.DEPTH_STENCIL_ATTACHMENT, gl.TEXTURE_2D, depthStencil.glTexture, 0);
                    break;
                case InternalFormat.DEPTH_COMPONENT16:
                case InternalFormat.DEPTH_COMPONENT24:
                case InternalFormat.DEPTH_COMPONENT32F:
                    gl.framebufferTexture2D(gl.DRAW_FRAMEBUFFER, gl.DEPTH_ATTACHMENT, gl.TEXTURE_2D, depthStencil.glTexture, 0);
                    break;
                default: unreachable(depthStencil, (p) => {
                    return `Unsupported attachment: ${p}`;
                });
            }
        }
        const status = gl.checkFramebufferStatus(gl.DRAW_FRAMEBUFFER);
        gl.bindFramebuffer(gl.DRAW_FRAMEBUFFER, null);
        if (status !== gl.FRAMEBUFFER_COMPLETE) {
            gl.deleteFramebuffer(fbo);
            switch (status) {
                case gl.FRAMEBUFFER_INCOMPLETE_ATTACHMENT:
                    throw new Error("FRAMEBUFFER_INCOMPLETE_ATTACHMENT");
                case gl.FRAMEBUFFER_INCOMPLETE_MISSING_ATTACHMENT:
                    throw new Error("FRAMEBUFFER_INCOMPLETE_MISSING_ATTACHMENT");
                case gl.FRAMEBUFFER_INCOMPLETE_MULTISAMPLE:
                    throw new Error("FRAMEBUFFER_INCOMPLETE_MULTISAMPLE");
                case gl.FRAMEBUFFER_INCOMPLETE_DIMENSIONS:
                    throw new Error("FRAMEBUFFER_INCOMPLETE_DIMENSIONS");
                case gl.FRAMEBUFFER_UNSUPPORTED:
                    throw new Error("FRAMEBUFFER_UNSUPPORTED");
                default: throw new Error("Framebuffer incomplete");
            }
        }
        this.glFramebuffer = fbo;
        if (fbo) {
            this.framebufferTarget = new Target(dev, glColorAttachments, fbo, width, height);
        }
    }
}

export { BufferBits, BufferUsage, DataType, InternalFormat, Format, Filter, Wrap, Primitive, Device, Extension, Target, Command, DepthFunc, StencilFunc, StencilOp, BlendFunc, BlendEquation, VertexBuffer, ElementBuffer, Attributes, AttributeType, Texture, Framebuffer };
//# sourceMappingURL=webglutenfree.js.map<|MERGE_RESOLUTION|>--- conflicted
+++ resolved
@@ -82,19 +82,6 @@
         }
     }
 }
-<<<<<<< HEAD
-=======
-function gte(got, low, fmt) {
-    if (process.env.NODE_ENV !== "production") {
-        if (got < low) {
-            const msg = fmt
-                ? fmt(got, low)
-                : `Assertion failed: value ${got} not GTE than expected ${low}`;
-            throw new Error(msg);
-        }
-    }
-}
->>>>>>> a36710b4
 function rangeInclusive(got, low, high, fmt) {
     if (process.env.NODE_ENV !== "production") {
         if (got < low || got > high) {
